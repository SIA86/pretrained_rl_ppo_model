--- conflicted
+++ resolved
@@ -80,10 +80,7 @@
     # if all actions invalid, return zeros to avoid NaNs
     probs = tf.where(has_valid, probs, tf.zeros_like(probs, dtype=logits.dtype))
     return masked, probs
-<<<<<<< HEAD
-=======
 
->>>>>>> 4834b263
 def masked_categorical_crossentropy(
     y_true: tf.Tensor,
     logits: tf.Tensor,
