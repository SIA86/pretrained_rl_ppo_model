--- conflicted
+++ resolved
@@ -243,8 +243,6 @@
                     logp_buf[i].append(logps[i])
                     mask_buf[i].append(masks[i])
                     done_buf[i].append(done)
-<<<<<<< HEAD
-
                     if done:
                         s = int(np.random.choice(starts))
                         window_df = train_df.iloc[s : s + L].reset_index(drop=True)
@@ -321,90 +319,6 @@
                         critic(feat2[None, ...], training=False).numpy()[0, 0]
                     )
 
-=======
-
-                    if done:
-                        s = int(np.random.choice(starts))
-                        window_df = train_df.iloc[s : s + L].reset_index(drop=True)
-                        env = BacktestEnv(
-                            window_df,
-                            feature_cols=feature_cols,
-                            price_col="Open",
-                            cfg=cfg,
-                            ppo_true=True
-                        )
-                        obs = env.reset()
-                        hist = [obs["state"]]
-                        for _ in range(seq_len - 1):
-                            obs, _, done, _ = env.step(3)
-                            hist.append(obs["state"])
-                            if done:
-                                break
-                        envs[i] = env
-                        state_hists[i] = hist
-    else:
-        for _ in range(rollout):
-            for i, env in enumerate(envs):
-                if env.done:
-                    s = int(np.random.choice(starts))
-                    window_df = train_df.iloc[s : s + L].reset_index(drop=True)
-                    env = BacktestEnv(
-                        window_df,
-                        feature_cols=feature_cols,
-                        price_col="Open",
-                        cfg=cfg,
-                        ppo_true=True
-                    )
-                    obs = env.reset()
-                    hist = [obs["state"]]
-                    for _ in range(seq_len - 1):
-                        obs, _, done, _ = env.step(3)
-                        hist.append(obs["state"])
-                        if done:
-                            break
-                    envs[i] = env
-                    state_hists[i] = hist
-
-                t = env.t
-                window = env.features[t - seq_len + 1 : t + 1]
-                state_window = np.stack(state_hists[i][t - seq_len + 1 : t + 1])
-                feat = np.concatenate([window, state_window], axis=1)
-                mask = env.action_mask()
-                logits = actor(feat[None, ...], training=False)
-                _, probs_tf = masked_logits_and_probs(logits, mask[None, :])
-                probs = probs_tf.numpy()[0]
-                if not np.isfinite(probs).all() or probs.sum() <= 0.0:
-                    valid_actions = np.flatnonzero(mask)
-                    probs = np.zeros(num_actions, dtype=np.float32)
-                    probs[valid_actions] = 1.0 / len(valid_actions)
-                action = int(np.random.choice(num_actions, p=probs))
-                logp = float(np.log(probs[action] + 1e-8))
-                value = float(critic(feat[None, ...], training=False).numpy()[0, 0])
-                next_obs, reward, done, _ = env.step(action)
-                state_hists[i].append(next_obs["state"])
-                if debug:
-                    logger.debug(
-                        "env=%d t=%d action=%d reward=%.4f done=%s",
-                        i,
-                        env.t,
-                        action,
-                        reward,
-                        done,
-                    )
-                if done:
-                    next_value = 0.0
-                else:
-                    t2 = env.t
-                    window2 = env.features[t2 - seq_len + 1 : t2 + 1]
-                    state_window2 = np.stack(
-                        state_hists[i][t2 - seq_len + 1 : t2 + 1]
-                    )
-                    feat2 = np.concatenate([window2, state_window2], axis=1)
-                    next_value = float(
-                        critic(feat2[None, ...], training=False).numpy()[0, 0]
-                    )
-
->>>>>>> 4f7b79aa
                 obs_buf[i].append(feat)
                 act_buf[i].append(action)
                 rew_buf[i].append(reward)
