--- conflicted
+++ resolved
@@ -121,31 +121,17 @@
     assume_exec_next_bar: bool = True,
 ) -> None:
     """Plot price with strategy signals and best actions.
-
-<<<<<<< HEAD
     ``enriched_df`` must contain price columns and either ``Q_*`` or
     ``A_*`` action data. Column ``Pos`` is required only when
     ``show_reference`` is ``True``.
     """
     cols = set(enriched_df.columns)
     need_base = {"Open", "High", "Low", "Close"}
-=======
-    ``enriched_df`` must contain price columns and ``Pos`` plus either
-    Q-labels (``Q_*``) or action probabilities (``A_*``).
-    """
-    cols = set(enriched_df.columns)
-    need_base = {"Open", "High", "Low", "Close", "Pos"}
->>>>>>> 133c7b50
     miss = need_base - cols
     if miss:
         raise ValueError(f"missing columns: {sorted(miss)}")
-
-<<<<<<< HEAD
     if show_reference and "Pos" not in cols:
         raise ValueError("missing columns: ['Pos']")
-
-=======
->>>>>>> 133c7b50
     need_q = {"Q_Open", "Q_Close", "Q_Hold", "Q_Wait"}
     need_a = {"A_Open", "A_Close", "A_Hold", "A_Wait"}
     has_q = need_q.issubset(cols)
