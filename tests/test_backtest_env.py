--- conflicted
+++ resolved
@@ -217,11 +217,7 @@
     )
     obs = env.reset()
     np.testing.assert_allclose(
-<<<<<<< HEAD
         obs["state"], np.array([0.0, 0.0, 0.001, 0.0, 0.0], dtype=np.float32)
-=======
-        obs["state"], np.array([0, 0, 1, 0, 0], dtype=np.float32)
->>>>>>> 0e2a98b9
     )
     env.step(0)  # open
     obs, _, _, _ = env.step(2)  # hold
@@ -230,34 +226,4 @@
     assert state[3] == pytest.approx(0.002)
     assert state[2] == pytest.approx(0.0)
     assert state[4] == pytest.approx(0.0)
-<<<<<<< HEAD
-    assert state[1] == pytest.approx((3.0 - 2.0) / 2.0)
-=======
-    assert state[1] == pytest.approx((3.0 - 2.0) / 2.0)
-
-
-def test_state_normalization():
-    df = pd.DataFrame({"close": [1.0, 2.0], "feat": [0, 1]})
-    stats = NormalizationStats()
-    train_states = np.array([[0, 0, 1, 0, 0], [1, 0.5, 0, 1, -0.2]], dtype=np.float32)
-    stats.fit(train_states)
-    env = BacktestEnv(
-        df,
-        feature_cols=["feat"],
-        cfg=EnvConfig(
-            mode=1,
-            fee=0.0,
-            spread=0.0,
-            leverage=1.0,
-            max_steps=10**9,
-            reward_scale=1.0,
-            use_log_reward=False,
-            time_penalty=0.0,
-            hold_penalty=0.0,
-        ),
-        state_stats=stats,
-    )
-    obs = env.reset()
-    expected = stats.transform(np.array([[0, 0, 1, 0, 0]], dtype=np.float32))[0]
-    np.testing.assert_allclose(obs["state"], expected)
->>>>>>> 0e2a98b9
+    assert state[1] == pytest.approx((3.0 - 2.0) / 2.0)