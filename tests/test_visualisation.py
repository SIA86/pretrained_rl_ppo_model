import os
import sys
import matplotlib

matplotlib.use("Agg")  # non-interactive backend for tests
import pandas as pd

sys.path.append(os.path.join(os.path.dirname(__file__), ".."))

from scr.visualisation import plot_enriched_actions_one_side


def test_indicators_panels_accepts_series(monkeypatch):
    monkeypatch.setattr("matplotlib.pyplot.show", lambda: None)
    df = pd.DataFrame(
        {
            "Open": [1, 2, 3, 4],
            "High": [1, 2, 3, 4],
            "Low": [1, 2, 3, 4],
            "Close": [1, 2, 3, 4],
            "Pos": [0, 0, 0, 0],
            "Q_Open": [0, 0, 0, 0],
            "Q_Close": [0, 0, 0, 0],
            "Q_Hold": [0, 0, 0, 0],
            "Q_Wait": [0, 0, 0, 0],
            "ADX_14": [10, 20, 30, 40],
        }
    )
    plot_enriched_actions_one_side(
        df, indicators_panels={"ADX": df["ADX_14"]}, start=0, end=len(df)
    )


def test_plot_with_action_labels(monkeypatch):
    monkeypatch.setattr("matplotlib.pyplot.show", lambda: None)
    df = pd.DataFrame(
        {
            "Open": [1, 2, 3],
            "High": [1, 2, 3],
            "Low": [1, 2, 3],
            "Close": [1, 2, 3],
            "Pos": [0, 0, 0],
            "A_Open": [0.5, 0.2, 0.1],
            "A_Close": [0.2, 0.3, 0.4],
            "A_Hold": [0.2, 0.3, 0.3],
            "A_Wait": [0.1, 0.2, 0.2],
        }
    )
    plot_enriched_actions_one_side(df, start=0, end=len(df))
<<<<<<< HEAD


def test_plot_without_pos(monkeypatch):
    monkeypatch.setattr("matplotlib.pyplot.show", lambda: None)
    df = pd.DataFrame(
        {
            "Open": [1, 2, 3],
            "High": [1, 2, 3],
            "Low": [1, 2, 3],
            "Close": [1, 2, 3],
            "A_Open": [0.5, 0.2, 0.1],
            "A_Close": [0.2, 0.3, 0.4],
            "A_Hold": [0.2, 0.3, 0.3],
            "A_Wait": [0.1, 0.2, 0.2],
        }
    )
    plot_enriched_actions_one_side(
        df, start=0, end=len(df), show_reference=False
    )
=======
>>>>>>> 133c7b50
<|MERGE_RESOLUTION|>--- conflicted
+++ resolved
@@ -47,8 +47,7 @@
         }
     )
     plot_enriched_actions_one_side(df, start=0, end=len(df))
-<<<<<<< HEAD
-
+    
 
 def test_plot_without_pos(monkeypatch):
     monkeypatch.setattr("matplotlib.pyplot.show", lambda: None)
@@ -67,5 +66,3 @@
     plot_enriched_actions_one_side(
         df, start=0, end=len(df), show_reference=False
     )
-=======
->>>>>>> 133c7b50
