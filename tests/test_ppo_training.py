--- conflicted
+++ resolved
@@ -61,7 +61,6 @@
 
     assert fn1 is fn2
     assert dtype1 == dtype2 == tf.as_dtype(actor.compute_dtype)
-<<<<<<< HEAD
     assert isinstance(fn1, tf.types.experimental.ConcreteFunction)
 
 
@@ -83,9 +82,6 @@
     first_fn, first_dtype = results[0]
     assert all(fn is first_fn for fn, _ in results)
     assert all(dtype == first_dtype for _, dtype in results)
-=======
->>>>>>> a0ba33f4
-
 
 def test_build_and_collect():
     train_df = make_df()
